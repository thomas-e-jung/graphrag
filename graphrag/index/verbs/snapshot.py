--- conflicted
+++ resolved
@@ -20,19 +20,11 @@
     **_kwargs: dict,
 ) -> TableContainer:
     """Take a entire snapshot of the tabular data."""
-<<<<<<< HEAD
-    data = cast(pd.DataFrame, input.get_input())
-
-    await snapshot_df(data, name, formats, storage)
-
-    return TableContainer(table=data)
-=======
     source = cast(pd.DataFrame, input.get_input())
 
     await snapshot_df(source, name, formats, storage)
 
     return TableContainer(table=source)
->>>>>>> f5c5876d
 
 
 async def snapshot_df(
@@ -40,11 +32,7 @@
     name: str,
     formats: list[str],
     storage: PipelineStorage,
-<<<<<<< HEAD
-):
-=======
 ) -> None:
->>>>>>> f5c5876d
     """Take a entire snapshot of the tabular data."""
     for fmt in formats:
         if fmt == "parquet":
