# Copyright (c) 2024 Microsoft Corporation.
# Licensed under the MIT License

"""A module containing load method definition."""

import logging
import re
from io import BytesIO

import pandas as pd

from graphrag.config.models.input_config import InputConfig
from graphrag.index.utils.hashing import gen_sha512_hash
from graphrag.logger.base import ProgressLogger
from graphrag.storage.pipeline_storage import PipelineStorage

log = logging.getLogger(__name__)

DEFAULT_FILE_PATTERN = re.compile(r"(?P<filename>[^\\/]).csv$")

input_type = "csv"


async def load(
    config: InputConfig,
    progress: ProgressLogger | None,
    storage: PipelineStorage,
) -> pd.DataFrame:
    """Load csv inputs from a directory."""
    log.info("Loading csv files from %s", config.base_dir)

    async def load_file(path: str, group: dict | None) -> pd.DataFrame:
        if group is None:
            group = {}
        buffer = BytesIO(await storage.get(path, as_bytes=True))
        data = pd.read_csv(buffer, encoding=config.encoding)
        additional_keys = group.keys()
        if len(additional_keys) > 0:
            data[[*additional_keys]] = data.apply(
                lambda _row: pd.Series([group[key] for key in additional_keys]), axis=1
            )
        if "id" not in data.columns:
            data["id"] = data.apply(lambda x: gen_sha512_hash(x, x.keys()), axis=1)
<<<<<<< HEAD
        if csv_config.text_column is not None and "text" not in data.columns:
            if csv_config.text_column not in data.columns:
=======
        if config.source_column is not None and "source" not in data.columns:
            if config.source_column not in data.columns:
                log.warning(
                    "source_column %s not found in csv file %s",
                    config.source_column,
                    path,
                )
            else:
                data["source"] = data.apply(lambda x: x[config.source_column], axis=1)
        if config.text_column is not None and "text" not in data.columns:
            if config.text_column not in data.columns:
>>>>>>> 6b339773
                log.warning(
                    "text_column %s not found in csv file %s",
                    config.text_column,
                    path,
                )
            else:
<<<<<<< HEAD
                data["text"] = data.apply(lambda x: x[csv_config.text_column], axis=1)
=======
                data["text"] = data.apply(lambda x: x[config.text_column], axis=1)
        if config.title_column is not None and "title" not in data.columns:
            if config.title_column not in data.columns:
                log.warning(
                    "title_column %s not found in csv file %s",
                    config.title_column,
                    path,
                )
            else:
                data["title"] = data.apply(lambda x: x[config.title_column], axis=1)

        if config.timestamp_column is not None:
            fmt = config.timestamp_format
            if fmt is None:
                msg = "Must specify timestamp_format if timestamp_column is specified"
                raise ValueError(msg)

            if config.timestamp_column not in data.columns:
                log.warning(
                    "timestamp_column %s not found in csv file %s",
                    config.timestamp_column,
                    path,
                )
            else:
                data["timestamp"] = pd.to_datetime(
                    data[config.timestamp_column], format=fmt
                )

            # TODO: Theres probably a less gross way to do this
            if "year" not in data.columns:
                data["year"] = data.apply(lambda x: x["timestamp"].year, axis=1)
            if "month" not in data.columns:
                data["month"] = data.apply(lambda x: x["timestamp"].month, axis=1)
            if "day" not in data.columns:
                data["day"] = data.apply(lambda x: x["timestamp"].day, axis=1)
            if "hour" not in data.columns:
                data["hour"] = data.apply(lambda x: x["timestamp"].hour, axis=1)
            if "minute" not in data.columns:
                data["minute"] = data.apply(lambda x: x["timestamp"].minute, axis=1)
            if "second" not in data.columns:
                data["second"] = data.apply(lambda x: x["timestamp"].second, axis=1)

>>>>>>> 6b339773
        return data

    file_pattern = (
        re.compile(config.file_pattern)
        if config.file_pattern is not None
        else DEFAULT_FILE_PATTERN
    )
    files = list(
        storage.find(
            file_pattern,
            progress=progress,
            file_filter=config.file_filter,
        )
    )

    if len(files) == 0:
        msg = f"No CSV files found in {config.base_dir}"
        raise ValueError(msg)

    files_loaded = []

    for file, group in files:
        try:
            files_loaded.append(await load_file(file, group))
        except Exception:  # noqa: BLE001 (catching Exception is fine here)
            log.warning("Warning! Error loading csv file %s. Skipping...", file)

    log.info("Found %d csv files, loading %d", len(files), len(files_loaded))
    result = pd.concat(files_loaded)
    total_files_log = f"Total number of unfiltered csv rows: {len(result)}"
    log.info(total_files_log)
    return result<|MERGE_RESOLUTION|>--- conflicted
+++ resolved
@@ -41,74 +41,15 @@
             )
         if "id" not in data.columns:
             data["id"] = data.apply(lambda x: gen_sha512_hash(x, x.keys()), axis=1)
-<<<<<<< HEAD
-        if csv_config.text_column is not None and "text" not in data.columns:
-            if csv_config.text_column not in data.columns:
-=======
-        if config.source_column is not None and "source" not in data.columns:
-            if config.source_column not in data.columns:
-                log.warning(
-                    "source_column %s not found in csv file %s",
-                    config.source_column,
-                    path,
-                )
-            else:
-                data["source"] = data.apply(lambda x: x[config.source_column], axis=1)
         if config.text_column is not None and "text" not in data.columns:
             if config.text_column not in data.columns:
->>>>>>> 6b339773
                 log.warning(
                     "text_column %s not found in csv file %s",
                     config.text_column,
                     path,
                 )
             else:
-<<<<<<< HEAD
-                data["text"] = data.apply(lambda x: x[csv_config.text_column], axis=1)
-=======
                 data["text"] = data.apply(lambda x: x[config.text_column], axis=1)
-        if config.title_column is not None and "title" not in data.columns:
-            if config.title_column not in data.columns:
-                log.warning(
-                    "title_column %s not found in csv file %s",
-                    config.title_column,
-                    path,
-                )
-            else:
-                data["title"] = data.apply(lambda x: x[config.title_column], axis=1)
-
-        if config.timestamp_column is not None:
-            fmt = config.timestamp_format
-            if fmt is None:
-                msg = "Must specify timestamp_format if timestamp_column is specified"
-                raise ValueError(msg)
-
-            if config.timestamp_column not in data.columns:
-                log.warning(
-                    "timestamp_column %s not found in csv file %s",
-                    config.timestamp_column,
-                    path,
-                )
-            else:
-                data["timestamp"] = pd.to_datetime(
-                    data[config.timestamp_column], format=fmt
-                )
-
-            # TODO: Theres probably a less gross way to do this
-            if "year" not in data.columns:
-                data["year"] = data.apply(lambda x: x["timestamp"].year, axis=1)
-            if "month" not in data.columns:
-                data["month"] = data.apply(lambda x: x["timestamp"].month, axis=1)
-            if "day" not in data.columns:
-                data["day"] = data.apply(lambda x: x["timestamp"].day, axis=1)
-            if "hour" not in data.columns:
-                data["hour"] = data.apply(lambda x: x["timestamp"].hour, axis=1)
-            if "minute" not in data.columns:
-                data["minute"] = data.apply(lambda x: x["timestamp"].minute, axis=1)
-            if "second" not in data.columns:
-                data["second"] = data.apply(lambda x: x["timestamp"].second, axis=1)
-
->>>>>>> 6b339773
         return data
 
     file_pattern = (
